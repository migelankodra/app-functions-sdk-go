
# Application Functions SDK

For documentation please visit https://docs.edgexfoundry.org/microservices/application/ApplServices/.
For a list of examples please visit https://docs.edgexfoundry.org/examples/AppServiceExamples/


### Build Prerequisites

Please see the [edgex-go README](https://github.com/edgexfoundry/edgex-go/blob/master/README.md).
<<<<<<< HEAD
=======

### The SDK

The SDK is built around the idea of a "Functions Pipeline". A functions pipeline is a collection of various functions that process the data in the order that you've specified. The functions pipeline is executed by the specified [trigger](#triggers) in the `configuration.toml` . The first function in the pipeline is called with the event that triggered the pipeline (ex. `events.Model`). Each successive call in the pipeline is called with the return result of the previous function. Let's take a look at a simple example that creates a pipeline to filter particular device ids and subsequently transform the data to XML:
```go
package main

import (
	"fmt"
	"github.com/edgexfoundry/app-functions-sdk-go/appsdk"
	"github.com/edgexfoundry/app-functions-sdk-go/pkg/transforms"
	"os"
)

func main() {

	// 1) First thing to do is to create an instance of the EdgeX SDK, giving it a service key
	edgexSdk := &appsdk.AppFunctionsSDK{
		ServiceKey: "SimpleFilterXMLApp", // Key used by Registry (Aka Consul)
	}

	// 2) Next, we need to initialize the SDK
	if err := edgexSdk.Initialize(); err != nil {
		message := fmt.Sprintf("SDK initialization failed: %v\n", err)
		if edgexSdk.LoggingClient != nil {
			edgexSdk.LoggingClient.Error(message)
		} else {
			fmt.Println(message)
		}
		os.Exit(-1)
	}

	// 3) Shows how to access the application's specific configuration settings.
	deviceNames, err := edgexSdk.GetAppSettingStrings("DeviceNames")
	if err != nil {
		edgexSdk.LoggingClient.Error(err.Error())
		os.Exit(-1)
	}    

	// 4) This is our pipeline configuration, the collection of functions to
	// execute every time an event is triggered.
	if err = edgexSdk.SetFunctionsPipeline(
			transforms.NewFilter(deviceNames).FilterByDeviceName, 
			transforms.NewConversion().TransformToXML,
		); err != nil {
		edgexSdk.LoggingClient.Error(fmt.Sprintf("SDK SetPipeline failed: %v\n", err))
		os.Exit(-1)
	}

	// 5) Lastly, we'll go ahead and tell the SDK to "start" and begin listening for events to trigger the pipeline.
	err = edgexSdk.MakeItRun()
	if err != nil {
		edgexSdk.LoggingClient.Error("MakeItRun returned error: ", err.Error())
		os.Exit(-1)
	}

	// Do any required cleanup here

	os.Exit(0)
}
```

The above example is meant to merely demonstrate the structure of your application. Notice that the output of the last function is not available anywhere inside this application. You must provide a function in order to work with the data from the previous function. Let's go ahead and add the following function that prints the output to the console.

```go
func printXMLToConsole(edgexcontext *appcontext.Context, params ...interface{}) (bool,interface{}) {
  if len(params) < 1 { 
  	// We didn't receive a result
  	return false, errors.New("No Data Received")
  }
  println(params[0].(string))
  return true, nil
}
```
After placing the above function in your code, the next step is to modify the pipeline to call this function:

```go
edgexSdk.SetFunctionsPipeline(
  transforms.NewFilter(deviceNames).FilterByDeviceName, 
  transforms.NewConversion().TransformToXML,
  printXMLToConsole //notice this is not a function call, but simply a function pointer. 
)
```
After making the above modifications, you should now see data printing out to the console in XML when an event is triggered.
> You can find this example in the `/examples` directory located in this repository. You can also use the provided `EdgeX Applications Function SDK.postman_collection.json" file to load into postman to trigger the sample pipeline.

Up until this point, the pipeline has been [triggered](#triggers) by an event over HTTP and the data at the end of that pipeline lands in the last function specified. In the example, data ends up printed to the console. Perhaps we'd like to send the data back to where it came from. In the case of an HTTP trigger, this would be the HTTP response. In the case of a message bus, this could be a new topic to send the data back to for other applications that wish to receive it. To do this, simply call `edgexcontext.Complete([]byte outputData)` passing in the data you wish to "respond" with. In the above `printXMLToConsole(...)` function, replace `println(params[0].(string))` with `edgexcontext.Complete([]byte(params[0].(string)))`. You should now see the response in your postman window when testing the pipeline.

## Examples

The [App Service Examples](https://github.com/edgexfoundry-holding/app-service-examples) repo contains a variety of simple to advanced example **Application Services** built upon the **App Functions SDK**. Examples that once were in the examples folder of the SDK have been moved to this `Examples` repo.

## Triggers

Triggers determine how the app functions pipeline begins execution. In the simple example provided above, an HTTP trigger is used. The trigger is determine by the `configuration.toml` file located in the `/res` directory under a section called `[Binding]`. Check out the [Configuration Section](#configuration) for more information about the toml file.

### Message Bus Trigger

A message bus trigger will execute the pipeline every time data is received off of the configured topic.  

#### Type and Topic configuration 
Here's an example:
```toml
Type="messagebus" 
SubscribeTopic="events"
PublishTopic=""
```
The `Type=` is set to "messagebus". [EdgeX Core Data]() is publishing data to the `events` topic. So to receive data from core data, you can set your `SubscribeTopic=` either to `""` or `"events"`. You may also designate a `PublishTopic=` if you wish to publish data back to the message bus.
`edgexcontext.Complete([]byte outputData)` - Will send data back to back to the message bus with the topic specified in the `PublishTopic=` property
#### Message bus connection configuration
The other piece of configuration required are the connection settings:
```toml
[MessageBus]
Type = 'zero' #specifies of message bus (i.e zero for ZMQ)
    [MessageBus.PublishHost]
        Host = '*'
        Port = 5564
        Protocol = 'tcp'
    [MessageBus.SubscribeHost]
        Host = 'localhost'
        Port = 5563
        Protocol = 'tcp'
```
By default, `EdgeX Core Data` publishes data to the `events`  topic on port 5563. The publish host is used if publishing data back to the message bus. 
>**Important Note:** Publish Host **MUST** be different for every topic you wish to publish to since the SDK will bind to the specific port. 5563 for example cannot be used to publish since `EdgeX Core Data` has bound to that port. Similarly, you cannot have two separate instances of the app functions SDK running publishing to the same port. 

### HTTP Trigger

Designating an HTTP trigger will allow the pipeline to be triggered by a RESTful `POST` call to `http://[host]:[port]/trigger/`. The body of the POST must be an EdgeX event. 

`edgexcontext.Complete([]byte outputData)` - Will send the specified data as the response to the request that originally triggered the HTTP Request. 

## Context API

The context parameter passed to each function/transform provides operations and data associated with each execution of the pipeline. Let's take a look at a few of the properties that are available:
```golang
type Context struct {
	// ID of the EdgeX Event -- will be filled for a received JSON Event
	EventID string
	
	// Checksum of the EdgeX Event -- will be filled for a received CBOR Event
	EventChecksum string
	
	// This is the ID used to track the EdgeX event through entire EdgeX framework.
	CorrelationID string
	
	// OutputData is used for specifying the data that is to be outputted. Leverage the .Complete() function to set.
	OutputData []byte
	
	// This holds the configuration for your service. This is the preferred way to access your custom application settings that have been set in the configuration.	
	Configuration common.ConfigurationStruct
	
	// LoggingClient is exposed to allow logging following the preferred logging strategy within EdgeX.
	LoggingClient logger.LoggingClient
	
	// EventClient exposes Core Data's EventClient API
	EventClient coredata.EventClient
	
	// ValueDescriptorClient exposes Core Data's ValueDescriptor API
	ValueDescriptorClient coredata.ValueDescriptorClient
	
	// CommandClient exposes Core Commands's Command API
	CommandClient command.CommandClient
	
	// NotificationsClient exposes Support Notification's Notifications API
	NotificationsClient notifications.NotificationsClient
	
	// RetryData holds the data to be stored for later retry when the pipeline function returns an error
	RetryData []byte
	
	// SecretProvider exposes the support for getting and storing secrets
	SecretProvider *security.SecretProvider
}
```

### LoggingClient

The `LoggingClient` exposed on the context is available to leverage logging libraries/service utilized throughout the EdgeX framework. The SDK has initialized everything so it can be used to log `Trace`, `Debug`, `Warn`, `Info`, and `Error` messages as appropriate. See `examples/simple-filter-xml/main.go` for an example of how to use the `LoggingClient`.

### EventClient 

The `EventClient ` exposed on the context is available to leverage Core Data's `Event` API. See [interface definition](https://github.com/edgexfoundry/go-mod-core-contracts/blob/master/clients/coredata/event.go#L35) for more details. This client is useful for querying events and is used by the [MarkAsPushed](#markaspushed) convenience API described below.

### ValueDescriptorClient

The `ValueDescriptorClient ` exposed on the context is available to leverage Core Data's `ValueDescriptor` API. See [interface definition](https://github.com/edgexfoundry/go-mod-core-contracts/blob/master/clients/coredata/value_descriptor.go#L29) for more details. Useful for looking up the value descriptor for a reading received.

### CommandClient 

The `CommandClient ` exposed on the context is available to leverage Core Command's `Command` API. See [interface definition](https://github.com/edgexfoundry/go-mod-core-contracts/blob/master/clients/command/client.go#L28) for more details. Useful for sending commands to devices.

### NotificationsClient

The `CommandClient` exposed on the context is available to leverage Support Notifications' `Notifications` API. See [README](https://github.com/edgexfoundry/go-mod-core-contracts/blob/master/clients/notifications/README.md) for more details. Useful for sending notifications. 

### Note about Clients

Each of the clients above is only initialized if the Clients section of the configuration contains an entry for the service associated with the Client API. If it isn't in the configuration the client will be `nil`. Your code must check for `nil` to avoid panic in case it is missing from the configuration. Only add the clients to your configuration that your Application Service will actually be using. All application services need the `Logging` and many will need `Core-Data`. The following is an example `Clients` section of a configuration.toml with all supported clients specified:

```
[Clients]
  [Clients.Logging]
  Protocol = "http"
  Host = "localhost"
  Port = 48061

  [Clients.CoreData]
  Protocol = 'http'
  Host = 'localhost'
  Port = 48080

  [Clients.Command]
  Protocol = 'http'
  Host = 'localhost'
  Port = 48082

  [Clients.Notifications]
  Protocol = 'http'
  Host = 'localhost'
  Port = 48060
```

### .MarkAsPushed()

`.MarkAsPushed()` is used to indicate to EdgeX Core Data that an event has been "pushed" and is no longer required to be stored. The scheduler service will purge all events that have been marked as pushed based on the configured schedule. By default, it is once daily at midnight. If you leverage the built in export functions (i.e. HTTP Export, or MQTT Export), then the event will automatically be marked as pushed upon a successful export. 
### .PushToCore()
`.PushToCore(string deviceName, string readingName, byte[] value)` is used to push data to EdgeX Core Data so that it can be shared with other applications that are subscribed to the message bus that core-data publishes to. `deviceName` can be set as you like along with the `readingName` which will be set on the EdgeX event sent to CoreData. This function will return the new EdgeX Event with the ID populated, however the CorrelationId will not be available.

 > NOTE: If validation is turned on in CoreServices then your `deviceName` and `readingName` must exist in the CoreMetadata and be properly registered in EdgeX. 

 > WARNING: Be aware that without a filter in your pipeline, it is possible to create an infinite loop when the messagebus trigger is used. Choose your device-name and reading name appropriately.
### .Complete()
`.Complete([]byte outputData)` can be used to return data back to the configured trigger. In the case of an HTTP trigger, this would be an HTTP Response to the caller. In the case of a message bus trigger, this is how data can be published to a new topic per the configuration. 

### .SetRetryData()

`.SetRetryData(payload []byte)` can be used to store data for later retry. This is useful when creating a custom export function that needs to retry on failure sending the data. The payload data will be stored for later retry based on `Store and Forward` configuration. When the retry is triggered, the function pipeline will be re-executed starting with the function that called this API. That function will be passed the stored data, so it is important that all transformations occur in functions prior to the export function. The `Context` will also be restored to the state when the function called this API. See [Store and Forward](#store-and-forward) for more details.

> NOTE: `Store and Forward` be must enabled when calling this API. 

### .GetSecrets()

`.GetSecrets(path string, keys ...string)` is used to retrieve secrets from the secret store. `path` specifies the type or location of the secrets to retrieve. If specified it is appended to the base path from the exclusive secret store configuration. `keys` specifies the secrets which to retrieve. If no keys are provided then all the keys associated with the specified path will be returned.

## Built-In Transforms/Functions 

All transforms define a type and a `New` function which is used to initialize an instance of the type with the  required parameters. These instances returned by these `New` functions give access to their appropriate pipeline function pointers when build  the function pipeline.

```
E.G. NewFilter([] {"Device1", "Device2"}).FilterByDeviceName
```

### Filtering

There are two basic types of filtering included in the SDK to add to your pipeline. Theses provided Filter functions return a type of events.Model. If filtering results in no remaining data, the pipeline execution for that pass is terminated. If no values are provided for filtering, then data flows through unfiltered.
 - `NewFilter([]string filterValues)` - This function returns a `Filter` instance initialized with the passed in filter values. This `Filter` instance is used to access the following filter functions that will operate using the specified filter values.
    - `FilterByDeviceName` - This function will filter the event data down to the specified device names and return the filtered data to the pipeline.
    - `FilterByValueDescriptor` - This function will filter the event data down to the specified device value descriptor and return the filtered data to the pipeline.

#### JSON Logic
  - `NewJSONLogic(rule string)` - This function returns a `JSONLogic` instance initialized with the passed in JSON rule. The rule passed in should be a JSON string conforming to the specification here: http://jsonlogic.com/operations.html. 
  > NOTE: Only simple logic/filtering operators are supported. Manipulation of data via JSONLogic rules are not yet supported. For more advanced scenarios checkout [EMQ X Kuiper](https://github.com/emqx/kuiper).

   - `Evaluate` - This is the function that will be used in the pipeline to apply the JSON rule to data coming in on the pipeline. If the condition of your rule is met, then the pipeline will continue and the data will continue to flow to the next function in the pipeline. If the condition of your rule is NOT met, then pipeline execution stops. 


### Encryption
There is one encryption transform included in the SDK that can be added to your pipeline. 

- `NewEncryption(key string, initializationVector string)` - This function returns a `Encryption` instance initialized with the passed in key and initialization vector. This `Encryption` instance is used to access the following encryption function that will use the specified key and initialization vector.
  - `EncryptWithAES` - This function receives a either a `string`, `[]byte`, or `json.Marshaller` type and encrypts it using AES encryption and returns a `[]byte` to the pipeline.

### Batch
Included in the SDK is an in-memory batch function that will hold on to your data before continuing the pipeline. There are three functions provided for batching each with their own strategy.
- `NewBatchByTime(timeInterval string)` - This function returns a `BatchConfig` instance with time being the strategy that is used for determining when to release the batched data and continue the pipeline. `timeInterval` is the duration to wait (i.e. `10s`). The time begins after the first piece of data is received. If no data has been received no data will be sent forward. 
- `NewBatchByCount(batchThreshold int)` - This function returns a `BatchConfig` instance with count being the strategy that is used for determining when to release the batched data and continue the pipeline. `batchThreshold` is how many events to hold on to (i.e. `25`). The count begins after the first piece of data is received and once the threshold is met, the batched data will continue forward and the counter will be reset.
- `NewBatchByTimeAndCount(timeInterval string, batchThreshold int)` - This function returns a `BatchConfig` instance with a combination of both time and count being the strategy that is used for determining when to release the batched data and continue the pipeline. Whichever occurs first will trigger the data to continue and be reset.
  - `Batch` - This function will apply the selected strategy in your pipeline.
  
### Conversion
There are two conversions included in the SDK that can be added to your pipeline. These transforms return a `string`.

 - `NewConversion()` - This function returns a `Conversion` instance that is used to access the following conversion functions: 
    - `TransformToXML`  - This function receives an `events.Model` type, converts it to XML format and returns the XML string to the pipeline. 
    - `TransformToJSON` - This function receives an `events.Model` type and converts it to JSON format and returns the JSON string to the pipeline.

### Compressions
There are two compression types included in the SDK that can be added to your pipeline. These transforms return a `[]byte`.

 - `NewCompression()` - This function returns a `Compression` instance that is used to access the following compression functions:
    - `CompressWithGZIP`  - This function receives either a `string`,`[]byte`, or `json.Marshaler` type, GZIP compresses the data, converts result to base64 encoded string, which is returned as a `[]byte` to the pipeline.
    - `CompressWithZLIB` - This function receives either a `string`,`[]byte`, or `json.Marshaler` type, ZLIB compresses the data, converts result to base64 encoded string, which is returned as a `[]byte` to the pipeline.

### CoreData Functions
These are functions that enable interactions with the CoreData REST API. 
- `NewCoreData()` - This function returns a `CoreData` instance. This `CoreData` instance is used to access the following function(s).
  - `MarkAsPushed` - This function provides the MarkAsPushed function from the context as a First-Class Transform that can be called in your pipeline. [See Definition Above](#.MarkAsPushed()). The data passed into this function from the pipeline is passed along unmodifed since all required information is provided on the context (EventId, CorrelationId,etc.. )
  - `PushToCore` - This function provides the PushToCore function from the context as a First-Class Transform that can be called in your pipeline. [See Definition Above](#.PushToCore()). The data passed into this function from the pipeline is wrapped in an EdgeX event with the `deviceName` and `readingName` that were set upon instantiation and then sent to CoreData to be added as an event. Returns the new EdgeX event with ID populated.
    
    > NOTE: If validation is turned on in CoreServices then your `deviceName` and `readingName` must exist in the CoreMetadata and be properly registered in EdgeX. 

### Export Functions
There are few export functions included in the SDK that can be added to your pipeline. 
- `NewHTTPSender(url string, mimeType string, persistOnError bool)` - This function returns a `HTTPSender` instance initialized with the passed in url, mime type and persistOnError values. 
- `NewHTTPSenderWithSecretHeader(url string, mimeType string, persistOnError bool, httpHeaderSecretName string, secretPath string)` - This function returns a `HTTPSender` instance similar to the above function however will set up the `HTTPSender` to add a header to the HTTP request using the `httpHeaderSecretName` as both the header key  and the key to search for in the secret provider at `secretPath` leveraging secure storage of secrets. 
This `HTTPSender` instance is used to access the following functions that will use the required url and optional mime type and persistOnError:
  
  - `HTTPPost` - This function receives either a `string`,`[]byte`, or `json.Marshaler` type from the previous function in the pipeline and posts it to the configured endpoint. If no previous function exists, then the event that triggered the pipeline, marshaled to json, will be used. Currently, only unauthenticated endpoints are supported. Authenticated endpoints will be supported in the future. If the post fails and `persistOnError`is `true` and `Store and Forward` is enabled, the data will be stored for later retry. See [Store and Forward](#store-and-forward) for more details
- `NewMQTTSecretSender(mqttConfig MQTTSecretConfig, persistOnError bool)` - This function returns a `MQTTSecretSender` instance intialized with the options specfied in the `MQTTSecretConfig`.
```golang
type MQTTSecretConfig struct {
    // BrokerAddress should be set to the complete broker address i.e. mqtts://mosquitto:8883/mybroker
    BrokerAddress string
    // ClientId to connect with the broker with.
    ClientId string
    // The name of the path in secret provider to retrieve your secrets
    SecretPath string
    // AutoReconnect indicated whether or not to retry connection if disconnected
    AutoReconnect bool
    // Topic that you wish to publish to
    Topic string
    // QoS for MQTT Connection
    QoS byte
    // Retain setting for MQTT Connection
    Retain bool
    // SkipCertVerify
    SkipCertVerify bool
    // AuthMode indicates what to use when connecting to the broker. Options are "none", "cacert" , "usernamepassword", "clientcert".
    // If a CA Cert exists in the SecretPath then it will be used for all modes except "none". 
    AuthMode string
}
```
Secrets in the secret provider may be located at any path however they must have the follow keys at the specified `SecretPath`. What `AuthMode` you choose depends on what values are used. For example, if "none" is specified as auth mode all keys will be ignored. Similarily, if `AuthMode` is set to "clientcert" username and password will be ignored.
  `username` - username to connect to the broker
  `password` - password used to connect to the broker
  `clientkey`- client private key in PEM format
  `clientcert` - client cert in PEM format
  `cacert` - ca cert in PEM format

- **DEPRECATED**`NewMQTTSender(logging logger.LoggingClient, addr models.Addressable, keyCertPair *KeyCertPair, mqttConfig MqttConfig, persistOnError bool)` - This function returns a `MQTTSender` instance initialized with the passed in MQTT configuration . This `MQTTSender` instance is used to access the following  function that will use the specified MQTT configuration
  
  - `KeyCertPair` - This structure holds the Key and Certificate information for when using secure **TLS** connection to the broker. Can be `nil` if not using secure **TLS** connection. 
  
  - `MqttConfig` - This structure holds addition MQTT configuration settings. 
  
    ```
    	Qos            byte
    	Retain         bool
    	AutoReconnect  bool
    	SkipCertVerify bool
    	User           string
    	Password       string
    ```
  
    The `GO` complier will default these to `0`, `false` and `""`, so you only need to set the fields that your usage requires that differ from the default.
  
  - `MQTTSend` - This function receives either a `string`,`[]byte`, or `json.Marshaler` type from the previous function in the pipeline and sends it to the specified MQTT broker. If no previous function exists, then the event that triggered the pipeline, marshaled to json, will be used. If the send fails and `persistOnError`is `true` and `Store and Forward` is enabled, the data will be stored for later retry. See [Store and Forward](#store-and-forward) for more details

### Output Functions

There is one output function included in the SDK that can be added to your pipeline. 

- NewOutput() - This function returns a `Output` instance that is used to access the following output function: 
  - `SetOutput` - This function receives either a `string`,`[]byte`, or `json.Marshaler` type from the previous function in the pipeline and sets it as the output data for the pipeline to return to the configured trigger. If configured to use message bus, the data will be published to the message bus as determined by the `MessageBus` and `Binding` configuration. If configured to use HTTP trigger the data is returned as the HTTP response. Note that calling Complete() from the Context API in a custom function can be used in place of adding this function to your pipeline

## Configuration

Similar to other EdgeX services, configuration is first determined by the `configuration.toml` file in the `/res` folder. If `-r` is passed to the application on startup, the SDK will leverage the provided registry (i.e Consul) to push configuration from the file into the registry and monitor configuration from there. You will find the configuration under the `edgex/appservices/1.0/` key. There are two primary sections in the `configuration.toml` file that will need to be set that are specific to the AppFunctionsSDK. 
  1) `[Binding]` - This specifies the [trigger](#triggers) type and associated data required to configure a trigger. 

  ```toml
  [Binding]
  Type=""
  SubscribeTopic=""
  PublishTopic=""
  ```
  2) `[ApplicationSettings]` - Is used for custom application settings and is accessed via the ApplicationSettings() API. The ApplicationSettings API returns a `map[string] string` containing the contents on the ApplicationSetting section of the `configuration.toml` file.
 ```toml
 [ApplicationSettings]
 ApplicationName = "My Application Service"
 ```

## Error Handling
 - Each transform returns a `true` or `false` as part of the return signature. This is called the `continuePipeline` flag and indicates whether the SDK should continue calling successive transforms in the pipeline.
 - `return false, nil` will stop the pipeline and stop processing the event. This is useful for example when filtering on values and nothing matches the criteria you've filtered on. 
 - `return false, error`, will stop the pipeline as well and the SDK will log the errorString you have returned.
 - Returning `true` tells the SDK to continue, and will call the next function in the pipeline with your result.
 - The SDK will return control back to main when receiving a SIGTERM/SIGINT event to allow for custom clean up.


## Advanced Topics

The following items discuss topics that are a bit beyond the basic use cases of the Application Functions SDK when interacting with EdgeX.

### Configurable Functions Pipeline

This SDK provides the capability to define the functions pipeline via configuration rather than code using the **app-service-configurable** application service. See **app-service-configurable** [README](https://github.com/edgexfoundry/app-service-configurable/blob/master/README.md) for more details.

### Using The Webserver

It is not uncommon to require your own API endpoints when building an app service. Rather than spin up your own webserver inside of your app (alongside the already existing running webserver), we've exposed a method that allows you add your own routes to the existing webserver. A few routes are reserved and cannot be used:
- /api/version
- /api/v1/ping
- /api/v1/metrics
- /api/v1/config
- /api/v1/trigger
To add your own route, use the `AddRoute(route string, handler func(nethttp.ResponseWriter, *nethttp.Request), methods ...string) error` function provided on the sdk. Here's an example:
```golang
edgexSdk.AddRoute("/myroute", func(writer http.ResponseWriter, req *http.Request) {
    context := req.Context().Value(appsdk.SDKKey).(*appsdk.AppFunctionsSDK) 
		context.LoggingClient.Info("TEST") // alternative to edgexSdk.LoggingClient.Info("TEST")
		writer.Header().Set("Content-Type", "text/plain")
		writer.Write([]byte("hello"))
		writer.WriteHeader(200)
}, "GET")
```
Under the hood, this simply adds the provided route, handler, and method to the gorilla `mux.Router` we use in the SDK. For more information you can check out the github repo [here](https://github.com/gorilla/mux). 
You can access the resources such as the logging client by accessing the context as shown above -- this is useful for when your routes might not be defined in your main.go where you have access to the `edgexSdk` instance.

### Target Type

The target type is the object type of the incoming data that is sent to the first function in the function pipeline. By default this is an EdgeX `Event` since typical usage is receiving `events` from Core Data via Message Bus. 

For other usages where the data is not `events` coming from Core Data, the `TargetType` of the accepted incoming data can be set when the SDK instance is created. 
There are scenarios where the incoming data is not an EdgeX `Event`. One example scenario is 2 application services are chained via the Message Bus. The output of the first service back to the Messages Bus is inference data from analyzing the original input `Event`data.  The second service needs to be able to let the SDK know the target type of the input data it is expecting.

For usages where the incoming data is not `events`, the `TargetType` of the excepted incoming data can the set when the SDK instance is created. 

Example:

```
type Person struct {
    FirstName string `json:"first_name"`
    LastName  string `json:"last_name"`
}

edgexSdk := &appsdk.AppFunctionsSDK {
	ServiceKey: serviceKey, 
	TargetType: &Person{},
}
```

Note that `TargetType` must be set to a pointer to an instance of your target type such as `&Person{}` . The first function in your function pipeline will be passed an instance of your target type, not a pointer to it. In the example above the first function in the pipeline would start something like:

```
func MyPersonFunction(edgexcontext *appcontext.Context, params ...interface{}) (bool, interface{}) {

	edgexcontext.LoggingClient.Debug("MyPersonFunction")

	if len(params) < 1 {
		// We didn't receive a result
		return false, nil
	}

	person, ok := params[0].(Person)
	if !ok {
        return false, errors.New("type received is not a Person")
	}
	
	....
```

The SDK supports unmarshaling JSON or CBOR encoded data into an instance of the target type. If your incoming data is not JSON or CBOR encoded, you then need to set the `TargetType` to  `&[]byte`.

If the target type is set to `&[]byte` the incoming data will not be unmarshaled.  The content type, if set, will be passed as the second parameter to the first function in your pipeline.  Your first function will be responsible for decoding the data or not.

### Command Line Options

The following command line options are available

```
  -c=<path>
  --confdir=<path>
        Specify an alternate configuration directory.
  -p=<profile>
  --profile=<profile>
        Specify a profile other than default.
  -r    
  --registry
        Indicates the service should use the registry.
  -o    
  -overwrite
        Overwrite configuration in the Registry with local values.
  -s    
  -skipVersionCheck
        Indicates the service should skip the Core Service's version compatibility check.
  -sk
  --serviceKey                
        Overrides the service key used with Registry and/or Configuration Providers. 
        If the name provided contains the text `<profile>`, this text will be replaced with 
        the name of the profile used..
```

Examples:

```
simple-filter-xml -r -c=./res -p=http-export
```

or

```
simple-filter-xml --registry --confdir=./res --profile=mqtt-export
```

### Environment Variable Overrides

All the configuration settings from the configuration.toml file can be overridden by environment variables.  

The environment variable names have the following format:

```
<TOML KEY>
<TOML SECTION>_<TOML KEY>
<TOML SECTION>_<TOML SUB-SECTION>_<TOML KEY>
```

> *Note: With the Geneva release CamelCased environment variable names are deprecated. Instead use all upper case environment variable names as in the example below.*

Examples:

```
TOML   : FailLimit = 30
ENVVAR : FAILLIMIT=100

TOML   : [Logging]
		 EnableRemote = false
ENVVAR : LOGGING.ENABLEREMOTE=true

TOML   : [Clients]
  			[Clients.CoreData]
  			Host = 'localhost'
ENVVAR : CLIENTS_COREDATA_HOST=edgex-core-data
```

#### EDGEX_SERVICE_KEY

This environment variable overrides the service key, used with Registry and/or Configuration Provider.

If the name provided contains the text `<profile>` , this text will be replaced with the name of the profile used.

Example:

```
EDGEX_SERVICE_KEY=AppService-<profile>-mycloud
and profile used is http-export 
then the service name will be:

   AppService-http-export-mycloud
```

#### edgex_registry

**[Deprecated]** This environment variable overrides the Registry connection information and occurs every time the application service starts. The value is in the format of a URL.

> *Note: This environment variable override has been deprecated in the Geneva Release. Instead, use configuration overrides of **REGISTRY_PROTOCOL** and/or **REGISTRY_HOST** and/or **REGISTRY_PORT***

```
edgex_registry=consul://edgex-core-consul:8500

This sets the Registry information fields as follows:
    Type: consul
    Host: edgex-core-consul
    Port: 8500
```

#### edgex_service

**[Deprecated]** This environment variable overrides the Service connection information and occurs every time the application service starts. The value is in the format of a URL.

> *Note: This environment variable override has been deprecated in the Geneva Release. Instead, use configuration overrides of **SERVICE_PROTOCOL** and/or **SERVICE_HOST** and/or **SERVICE_PORT***

```
edgex_service=http://192.168.1.2:4903

This sets the Service information fields as follows:
    Protocol: http
    Host: 192.168.1.2
    Port: 4903
```

#### edgex_profile / EDGEX_PROFILE

This environment variable overrides the command line `profile` argument. It will replace the current value passed via the `-p` or `--profile`, if one exists. If not specified it will add the `--profile` argument. This is useful when running the service via docker-compose.

> *Note: The lower case version has been deprecated* in the Geneva release. Instead use upper case version **EDGEX_PROFILE**

Using docker-compose:

```
  app-service-configurable-rules:
    image: edgexfoundry/docker-app-service-configurable:1.1.0
    environment: 
      - EDGEX_PROFILE : "rules-engine"
    ports:
      - "48095:48095"
    container_name: edgex-app-service-configurable
    hostname: edgex-app-service-configurable
    networks:
      edgex-network:
        aliases:
          - edgex-app-service-configurable
    depends_on:
      - data
      - command
```

This sets the `--profile=docker-rules-engine` command line argument so that the application service uses the `docker-rules-engine` configuration profile which resides at `/res/docker-rules-engine/configuration.toml`

> *Note that Application Services no longer use docker profiles. They use Environment Overrides in the docker compose file to make the necessary changes to the configuration for running in Docker. See the **Environment Variable Overrides For Docker** section in [App Service Configurable's README](https://github.com/edgexfoundry/app-service-configurable/blob/master/README.md#environment-variable-overrides-for-docker)* for more details and an example. 

### Store and Forward

The Store and Forward capability allows for export functions to persist data on failure and for the export of the data to be retried at a later time. 

> *Note: The order the data exported via this retry mechanism is not guaranteed to be the same order in which the data was initial received from Core Data*

#### Configuration

Two sections of configuration have been added for Store and Forward.

`Writable.StoreAndForward` allows enabling, setting the interval between retries and the max number of retries. If running with Registry, these setting can be changed on the fly without having to restart the service.

```toml
  [Writable.StoreAndForward]
    Enabled = false
    RetryInterval = '5m'
    MaxRetryCount = 10
```

> *Note: RetryInterval should be at least 1 second (eg. '1s') or greater. If a value less than 1 second is specified, 1 second will be used.*

> *Note: Endless retries will occur when MaxRetryCount is set to 0.*

> *Note: If MaxRetryCount is set to less than 0, a default of 1 retry will be used.*

Database describes which database type to use, `mongodb` or `redisdb`, and the information required to connect to the database. This section is required if Store and Forward is enabled, otherwise it is currently optional.

```toml
[Database]
Type = "mongodb"
Host = "localhost"
Port = 27017
Timeout = '5s'
Username = ""
Password = ""
```

#### How it works

When an export function encounters an error sending data it can call `SetRetryData(payload []byte)` on the Context. This will store the data for later retry. If the application service is stop and then restarted while stored data hasn't been successfully exported, the export retry will resume once the service is up and running again.

> *Note: It is important that export functions return an error and stop pipeline execution* after the call to `SetRetryData`. See [HTTPPost](https://github.com/edgexfoundry/app-functions-sdk-go/blob/master/pkg/transforms/http.go) function in SDK as an example

When the `RetryInterval` expires, the function pipeline will be re-executed starting with the export function that saved the data. The saved data will be passed to the export function which can then attempt to resend the data. 

> *NOTE: The export function will receive the data as it was stored, so it is important that any transformation of the data occur in functions prior to the export function. The export function should only export the data that it receives.*

One of three out comes can occur after the export retried has completed. 

1. Export retry was successful

   In this case the stored data is removed from the database and the execution of the pipeline functions after the export function, if any, continues. 

2. Export retry fails and retry count `has not been` exceeded

   In this case the store data is updated in the database with the incremented retry count

3. Export retry fails and retry count `has been` exceeded

   In this case the store data is removed from the database and never retried again.

> *NOTE: Changing Writable.Pipeline.ExecutionOrder will invalidate all currently stored data and result in it all being removed from the database on the next retry.* This is because the position of the export function can no longer be guaranteed and no way to ensure it is properly executed on the retry.

### Secrets

#### Configuration

All instances of App Services share the same database and database credentials. However, there are secrets for each App Service that are exclusive to the instance running. As a result, two separate configuration for secret store clients are used to manage shared and exclusive application service secrets.

The GetSecrets() and StoreSecrets() calls  use the exclusive secret store client to manage application secrets.

An example of configuration settings for each secret store client is below:

```toml
# Shared Secret Store
[SecretStore]
    Host = 'localhost'
    Port = 8200
    Path = '/v1/secret/edgex/appservice/'
    Protocol = 'https'
    RootCaCertPath = '/tmp/edgex/secrets/ca/ca.pem'
    ServerName = 'edgex-vault'
    TokenFile = '/tmp/edgex/secrets/edgex-appservice/secrets-token.json'
    # Number of attempts to retry retrieving secrets before failing to start the service.
    AdditionalRetryAttempts = 10
    # Amount of time to wait before attempting another retry
    RetryWaitPeriod = "1s"

	[SecretStore.Authentication]
		AuthType = 'X-Vault-Token'	

# Exclusive Secret Store
[SecretStoreExclusive]
    Host = 'localhost'
    Port = 8200
    Path = '/v1/secret/edgex/<app service key>/'
    Protocol = 'https'
    ServerName = 'edgex-vault'
    TokenFile = '/tmp/edgex/secrets/<app service key>/secrets-token.json'
    # Number of attempts to retry retrieving secrets before failing to start the service.
    AdditionalRetryAttempts = 10
    # Amount of time to wait before attempting another retry
    RetryWaitPeriod = "1s"

    [SecretStoreExclusive.Authentication]
    	AuthType = 'X-Vault-Token'
```

#### Storing Secrets

##### Secure Mode

When running an application service in secure mode, secrets can be stored in the secret store (Vault) by making an HTTP `POST` call to the secrets API route in the application service, `http://[host]:[port]/api/v1/secrets`. The secrets are stored and retrieved from the secret store based on values in the *SecretStoreExclusive* section of the configuration file. Once a secret is stored, only the service that added the secret will be able to retrieve it.  For secret retrieval see [Getting Secrets](#getting-secrets).

An example of the message body JSON is below.  

```json
{
  "path" : "/MyPath",
  "secrets" : [
    {
      "key" : "MySecretKey",
      "value" : "MySecretValue"
    }
  ]
}
```

`NOTE: path specifies the type or location of the secrets to store. It is appended to the base path from the SecretStoreExclusive configuration. An empty path is a valid configuration for a secret's location.`

##### Insecure Mode

When running in insecure mode, the secrets are stored and retrieved from the *Writable.InsecureSecrets* section of the service's configuration toml file. Insecure secrets and their paths can be configured as below.

```toml
   [Writable.InsecureSecrets]    
      [Writable.InsecureSecrets.AWS]
        Path = 'aws'
        [Writable.InsecureSecrets.AWS.Secrets]
          username = 'aws-user'
          password = 'aws-pw'
      
      [Writable.InsecureSecrets.MongoDB]
        Path = ''
        [Writable.InsecureSecrets.MongoDB.Secrets]
          username = 'mongo-user'
          password = 'mongo-pw'
```

`NOTE: An empty path is a valid configuration for a secret's location  `

#### Getting Secrets

Application Services can retrieve their secrets from the underlying secret store using the [GetSecrets()](#.GetSecrets()) API in the SDK. 

If in secure mode, the secrets are retrieved from the secret store based on the *SecretStoreExclusive* configuration values. 

If running in insecure mode, the secrets are retrieved from the *Writable.InsecureSecrets* configuration.
>>>>>>> 85cb718c
<|MERGE_RESOLUTION|>--- conflicted
+++ resolved
@@ -7,776 +7,4 @@
 
 ### Build Prerequisites
 
-Please see the [edgex-go README](https://github.com/edgexfoundry/edgex-go/blob/master/README.md).
-<<<<<<< HEAD
-=======
-
-### The SDK
-
-The SDK is built around the idea of a "Functions Pipeline". A functions pipeline is a collection of various functions that process the data in the order that you've specified. The functions pipeline is executed by the specified [trigger](#triggers) in the `configuration.toml` . The first function in the pipeline is called with the event that triggered the pipeline (ex. `events.Model`). Each successive call in the pipeline is called with the return result of the previous function. Let's take a look at a simple example that creates a pipeline to filter particular device ids and subsequently transform the data to XML:
-```go
-package main
-
-import (
-	"fmt"
-	"github.com/edgexfoundry/app-functions-sdk-go/appsdk"
-	"github.com/edgexfoundry/app-functions-sdk-go/pkg/transforms"
-	"os"
-)
-
-func main() {
-
-	// 1) First thing to do is to create an instance of the EdgeX SDK, giving it a service key
-	edgexSdk := &appsdk.AppFunctionsSDK{
-		ServiceKey: "SimpleFilterXMLApp", // Key used by Registry (Aka Consul)
-	}
-
-	// 2) Next, we need to initialize the SDK
-	if err := edgexSdk.Initialize(); err != nil {
-		message := fmt.Sprintf("SDK initialization failed: %v\n", err)
-		if edgexSdk.LoggingClient != nil {
-			edgexSdk.LoggingClient.Error(message)
-		} else {
-			fmt.Println(message)
-		}
-		os.Exit(-1)
-	}
-
-	// 3) Shows how to access the application's specific configuration settings.
-	deviceNames, err := edgexSdk.GetAppSettingStrings("DeviceNames")
-	if err != nil {
-		edgexSdk.LoggingClient.Error(err.Error())
-		os.Exit(-1)
-	}    
-
-	// 4) This is our pipeline configuration, the collection of functions to
-	// execute every time an event is triggered.
-	if err = edgexSdk.SetFunctionsPipeline(
-			transforms.NewFilter(deviceNames).FilterByDeviceName, 
-			transforms.NewConversion().TransformToXML,
-		); err != nil {
-		edgexSdk.LoggingClient.Error(fmt.Sprintf("SDK SetPipeline failed: %v\n", err))
-		os.Exit(-1)
-	}
-
-	// 5) Lastly, we'll go ahead and tell the SDK to "start" and begin listening for events to trigger the pipeline.
-	err = edgexSdk.MakeItRun()
-	if err != nil {
-		edgexSdk.LoggingClient.Error("MakeItRun returned error: ", err.Error())
-		os.Exit(-1)
-	}
-
-	// Do any required cleanup here
-
-	os.Exit(0)
-}
-```
-
-The above example is meant to merely demonstrate the structure of your application. Notice that the output of the last function is not available anywhere inside this application. You must provide a function in order to work with the data from the previous function. Let's go ahead and add the following function that prints the output to the console.
-
-```go
-func printXMLToConsole(edgexcontext *appcontext.Context, params ...interface{}) (bool,interface{}) {
-  if len(params) < 1 { 
-  	// We didn't receive a result
-  	return false, errors.New("No Data Received")
-  }
-  println(params[0].(string))
-  return true, nil
-}
-```
-After placing the above function in your code, the next step is to modify the pipeline to call this function:
-
-```go
-edgexSdk.SetFunctionsPipeline(
-  transforms.NewFilter(deviceNames).FilterByDeviceName, 
-  transforms.NewConversion().TransformToXML,
-  printXMLToConsole //notice this is not a function call, but simply a function pointer. 
-)
-```
-After making the above modifications, you should now see data printing out to the console in XML when an event is triggered.
-> You can find this example in the `/examples` directory located in this repository. You can also use the provided `EdgeX Applications Function SDK.postman_collection.json" file to load into postman to trigger the sample pipeline.
-
-Up until this point, the pipeline has been [triggered](#triggers) by an event over HTTP and the data at the end of that pipeline lands in the last function specified. In the example, data ends up printed to the console. Perhaps we'd like to send the data back to where it came from. In the case of an HTTP trigger, this would be the HTTP response. In the case of a message bus, this could be a new topic to send the data back to for other applications that wish to receive it. To do this, simply call `edgexcontext.Complete([]byte outputData)` passing in the data you wish to "respond" with. In the above `printXMLToConsole(...)` function, replace `println(params[0].(string))` with `edgexcontext.Complete([]byte(params[0].(string)))`. You should now see the response in your postman window when testing the pipeline.
-
-## Examples
-
-The [App Service Examples](https://github.com/edgexfoundry-holding/app-service-examples) repo contains a variety of simple to advanced example **Application Services** built upon the **App Functions SDK**. Examples that once were in the examples folder of the SDK have been moved to this `Examples` repo.
-
-## Triggers
-
-Triggers determine how the app functions pipeline begins execution. In the simple example provided above, an HTTP trigger is used. The trigger is determine by the `configuration.toml` file located in the `/res` directory under a section called `[Binding]`. Check out the [Configuration Section](#configuration) for more information about the toml file.
-
-### Message Bus Trigger
-
-A message bus trigger will execute the pipeline every time data is received off of the configured topic.  
-
-#### Type and Topic configuration 
-Here's an example:
-```toml
-Type="messagebus" 
-SubscribeTopic="events"
-PublishTopic=""
-```
-The `Type=` is set to "messagebus". [EdgeX Core Data]() is publishing data to the `events` topic. So to receive data from core data, you can set your `SubscribeTopic=` either to `""` or `"events"`. You may also designate a `PublishTopic=` if you wish to publish data back to the message bus.
-`edgexcontext.Complete([]byte outputData)` - Will send data back to back to the message bus with the topic specified in the `PublishTopic=` property
-#### Message bus connection configuration
-The other piece of configuration required are the connection settings:
-```toml
-[MessageBus]
-Type = 'zero' #specifies of message bus (i.e zero for ZMQ)
-    [MessageBus.PublishHost]
-        Host = '*'
-        Port = 5564
-        Protocol = 'tcp'
-    [MessageBus.SubscribeHost]
-        Host = 'localhost'
-        Port = 5563
-        Protocol = 'tcp'
-```
-By default, `EdgeX Core Data` publishes data to the `events`  topic on port 5563. The publish host is used if publishing data back to the message bus. 
->**Important Note:** Publish Host **MUST** be different for every topic you wish to publish to since the SDK will bind to the specific port. 5563 for example cannot be used to publish since `EdgeX Core Data` has bound to that port. Similarly, you cannot have two separate instances of the app functions SDK running publishing to the same port. 
-
-### HTTP Trigger
-
-Designating an HTTP trigger will allow the pipeline to be triggered by a RESTful `POST` call to `http://[host]:[port]/trigger/`. The body of the POST must be an EdgeX event. 
-
-`edgexcontext.Complete([]byte outputData)` - Will send the specified data as the response to the request that originally triggered the HTTP Request. 
-
-## Context API
-
-The context parameter passed to each function/transform provides operations and data associated with each execution of the pipeline. Let's take a look at a few of the properties that are available:
-```golang
-type Context struct {
-	// ID of the EdgeX Event -- will be filled for a received JSON Event
-	EventID string
-	
-	// Checksum of the EdgeX Event -- will be filled for a received CBOR Event
-	EventChecksum string
-	
-	// This is the ID used to track the EdgeX event through entire EdgeX framework.
-	CorrelationID string
-	
-	// OutputData is used for specifying the data that is to be outputted. Leverage the .Complete() function to set.
-	OutputData []byte
-	
-	// This holds the configuration for your service. This is the preferred way to access your custom application settings that have been set in the configuration.	
-	Configuration common.ConfigurationStruct
-	
-	// LoggingClient is exposed to allow logging following the preferred logging strategy within EdgeX.
-	LoggingClient logger.LoggingClient
-	
-	// EventClient exposes Core Data's EventClient API
-	EventClient coredata.EventClient
-	
-	// ValueDescriptorClient exposes Core Data's ValueDescriptor API
-	ValueDescriptorClient coredata.ValueDescriptorClient
-	
-	// CommandClient exposes Core Commands's Command API
-	CommandClient command.CommandClient
-	
-	// NotificationsClient exposes Support Notification's Notifications API
-	NotificationsClient notifications.NotificationsClient
-	
-	// RetryData holds the data to be stored for later retry when the pipeline function returns an error
-	RetryData []byte
-	
-	// SecretProvider exposes the support for getting and storing secrets
-	SecretProvider *security.SecretProvider
-}
-```
-
-### LoggingClient
-
-The `LoggingClient` exposed on the context is available to leverage logging libraries/service utilized throughout the EdgeX framework. The SDK has initialized everything so it can be used to log `Trace`, `Debug`, `Warn`, `Info`, and `Error` messages as appropriate. See `examples/simple-filter-xml/main.go` for an example of how to use the `LoggingClient`.
-
-### EventClient 
-
-The `EventClient ` exposed on the context is available to leverage Core Data's `Event` API. See [interface definition](https://github.com/edgexfoundry/go-mod-core-contracts/blob/master/clients/coredata/event.go#L35) for more details. This client is useful for querying events and is used by the [MarkAsPushed](#markaspushed) convenience API described below.
-
-### ValueDescriptorClient
-
-The `ValueDescriptorClient ` exposed on the context is available to leverage Core Data's `ValueDescriptor` API. See [interface definition](https://github.com/edgexfoundry/go-mod-core-contracts/blob/master/clients/coredata/value_descriptor.go#L29) for more details. Useful for looking up the value descriptor for a reading received.
-
-### CommandClient 
-
-The `CommandClient ` exposed on the context is available to leverage Core Command's `Command` API. See [interface definition](https://github.com/edgexfoundry/go-mod-core-contracts/blob/master/clients/command/client.go#L28) for more details. Useful for sending commands to devices.
-
-### NotificationsClient
-
-The `CommandClient` exposed on the context is available to leverage Support Notifications' `Notifications` API. See [README](https://github.com/edgexfoundry/go-mod-core-contracts/blob/master/clients/notifications/README.md) for more details. Useful for sending notifications. 
-
-### Note about Clients
-
-Each of the clients above is only initialized if the Clients section of the configuration contains an entry for the service associated with the Client API. If it isn't in the configuration the client will be `nil`. Your code must check for `nil` to avoid panic in case it is missing from the configuration. Only add the clients to your configuration that your Application Service will actually be using. All application services need the `Logging` and many will need `Core-Data`. The following is an example `Clients` section of a configuration.toml with all supported clients specified:
-
-```
-[Clients]
-  [Clients.Logging]
-  Protocol = "http"
-  Host = "localhost"
-  Port = 48061
-
-  [Clients.CoreData]
-  Protocol = 'http'
-  Host = 'localhost'
-  Port = 48080
-
-  [Clients.Command]
-  Protocol = 'http'
-  Host = 'localhost'
-  Port = 48082
-
-  [Clients.Notifications]
-  Protocol = 'http'
-  Host = 'localhost'
-  Port = 48060
-```
-
-### .MarkAsPushed()
-
-`.MarkAsPushed()` is used to indicate to EdgeX Core Data that an event has been "pushed" and is no longer required to be stored. The scheduler service will purge all events that have been marked as pushed based on the configured schedule. By default, it is once daily at midnight. If you leverage the built in export functions (i.e. HTTP Export, or MQTT Export), then the event will automatically be marked as pushed upon a successful export. 
-### .PushToCore()
-`.PushToCore(string deviceName, string readingName, byte[] value)` is used to push data to EdgeX Core Data so that it can be shared with other applications that are subscribed to the message bus that core-data publishes to. `deviceName` can be set as you like along with the `readingName` which will be set on the EdgeX event sent to CoreData. This function will return the new EdgeX Event with the ID populated, however the CorrelationId will not be available.
-
- > NOTE: If validation is turned on in CoreServices then your `deviceName` and `readingName` must exist in the CoreMetadata and be properly registered in EdgeX. 
-
- > WARNING: Be aware that without a filter in your pipeline, it is possible to create an infinite loop when the messagebus trigger is used. Choose your device-name and reading name appropriately.
-### .Complete()
-`.Complete([]byte outputData)` can be used to return data back to the configured trigger. In the case of an HTTP trigger, this would be an HTTP Response to the caller. In the case of a message bus trigger, this is how data can be published to a new topic per the configuration. 
-
-### .SetRetryData()
-
-`.SetRetryData(payload []byte)` can be used to store data for later retry. This is useful when creating a custom export function that needs to retry on failure sending the data. The payload data will be stored for later retry based on `Store and Forward` configuration. When the retry is triggered, the function pipeline will be re-executed starting with the function that called this API. That function will be passed the stored data, so it is important that all transformations occur in functions prior to the export function. The `Context` will also be restored to the state when the function called this API. See [Store and Forward](#store-and-forward) for more details.
-
-> NOTE: `Store and Forward` be must enabled when calling this API. 
-
-### .GetSecrets()
-
-`.GetSecrets(path string, keys ...string)` is used to retrieve secrets from the secret store. `path` specifies the type or location of the secrets to retrieve. If specified it is appended to the base path from the exclusive secret store configuration. `keys` specifies the secrets which to retrieve. If no keys are provided then all the keys associated with the specified path will be returned.
-
-## Built-In Transforms/Functions 
-
-All transforms define a type and a `New` function which is used to initialize an instance of the type with the  required parameters. These instances returned by these `New` functions give access to their appropriate pipeline function pointers when build  the function pipeline.
-
-```
-E.G. NewFilter([] {"Device1", "Device2"}).FilterByDeviceName
-```
-
-### Filtering
-
-There are two basic types of filtering included in the SDK to add to your pipeline. Theses provided Filter functions return a type of events.Model. If filtering results in no remaining data, the pipeline execution for that pass is terminated. If no values are provided for filtering, then data flows through unfiltered.
- - `NewFilter([]string filterValues)` - This function returns a `Filter` instance initialized with the passed in filter values. This `Filter` instance is used to access the following filter functions that will operate using the specified filter values.
-    - `FilterByDeviceName` - This function will filter the event data down to the specified device names and return the filtered data to the pipeline.
-    - `FilterByValueDescriptor` - This function will filter the event data down to the specified device value descriptor and return the filtered data to the pipeline.
-
-#### JSON Logic
-  - `NewJSONLogic(rule string)` - This function returns a `JSONLogic` instance initialized with the passed in JSON rule. The rule passed in should be a JSON string conforming to the specification here: http://jsonlogic.com/operations.html. 
-  > NOTE: Only simple logic/filtering operators are supported. Manipulation of data via JSONLogic rules are not yet supported. For more advanced scenarios checkout [EMQ X Kuiper](https://github.com/emqx/kuiper).
-
-   - `Evaluate` - This is the function that will be used in the pipeline to apply the JSON rule to data coming in on the pipeline. If the condition of your rule is met, then the pipeline will continue and the data will continue to flow to the next function in the pipeline. If the condition of your rule is NOT met, then pipeline execution stops. 
-
-
-### Encryption
-There is one encryption transform included in the SDK that can be added to your pipeline. 
-
-- `NewEncryption(key string, initializationVector string)` - This function returns a `Encryption` instance initialized with the passed in key and initialization vector. This `Encryption` instance is used to access the following encryption function that will use the specified key and initialization vector.
-  - `EncryptWithAES` - This function receives a either a `string`, `[]byte`, or `json.Marshaller` type and encrypts it using AES encryption and returns a `[]byte` to the pipeline.
-
-### Batch
-Included in the SDK is an in-memory batch function that will hold on to your data before continuing the pipeline. There are three functions provided for batching each with their own strategy.
-- `NewBatchByTime(timeInterval string)` - This function returns a `BatchConfig` instance with time being the strategy that is used for determining when to release the batched data and continue the pipeline. `timeInterval` is the duration to wait (i.e. `10s`). The time begins after the first piece of data is received. If no data has been received no data will be sent forward. 
-- `NewBatchByCount(batchThreshold int)` - This function returns a `BatchConfig` instance with count being the strategy that is used for determining when to release the batched data and continue the pipeline. `batchThreshold` is how many events to hold on to (i.e. `25`). The count begins after the first piece of data is received and once the threshold is met, the batched data will continue forward and the counter will be reset.
-- `NewBatchByTimeAndCount(timeInterval string, batchThreshold int)` - This function returns a `BatchConfig` instance with a combination of both time and count being the strategy that is used for determining when to release the batched data and continue the pipeline. Whichever occurs first will trigger the data to continue and be reset.
-  - `Batch` - This function will apply the selected strategy in your pipeline.
-  
-### Conversion
-There are two conversions included in the SDK that can be added to your pipeline. These transforms return a `string`.
-
- - `NewConversion()` - This function returns a `Conversion` instance that is used to access the following conversion functions: 
-    - `TransformToXML`  - This function receives an `events.Model` type, converts it to XML format and returns the XML string to the pipeline. 
-    - `TransformToJSON` - This function receives an `events.Model` type and converts it to JSON format and returns the JSON string to the pipeline.
-
-### Compressions
-There are two compression types included in the SDK that can be added to your pipeline. These transforms return a `[]byte`.
-
- - `NewCompression()` - This function returns a `Compression` instance that is used to access the following compression functions:
-    - `CompressWithGZIP`  - This function receives either a `string`,`[]byte`, or `json.Marshaler` type, GZIP compresses the data, converts result to base64 encoded string, which is returned as a `[]byte` to the pipeline.
-    - `CompressWithZLIB` - This function receives either a `string`,`[]byte`, or `json.Marshaler` type, ZLIB compresses the data, converts result to base64 encoded string, which is returned as a `[]byte` to the pipeline.
-
-### CoreData Functions
-These are functions that enable interactions with the CoreData REST API. 
-- `NewCoreData()` - This function returns a `CoreData` instance. This `CoreData` instance is used to access the following function(s).
-  - `MarkAsPushed` - This function provides the MarkAsPushed function from the context as a First-Class Transform that can be called in your pipeline. [See Definition Above](#.MarkAsPushed()). The data passed into this function from the pipeline is passed along unmodifed since all required information is provided on the context (EventId, CorrelationId,etc.. )
-  - `PushToCore` - This function provides the PushToCore function from the context as a First-Class Transform that can be called in your pipeline. [See Definition Above](#.PushToCore()). The data passed into this function from the pipeline is wrapped in an EdgeX event with the `deviceName` and `readingName` that were set upon instantiation and then sent to CoreData to be added as an event. Returns the new EdgeX event with ID populated.
-    
-    > NOTE: If validation is turned on in CoreServices then your `deviceName` and `readingName` must exist in the CoreMetadata and be properly registered in EdgeX. 
-
-### Export Functions
-There are few export functions included in the SDK that can be added to your pipeline. 
-- `NewHTTPSender(url string, mimeType string, persistOnError bool)` - This function returns a `HTTPSender` instance initialized with the passed in url, mime type and persistOnError values. 
-- `NewHTTPSenderWithSecretHeader(url string, mimeType string, persistOnError bool, httpHeaderSecretName string, secretPath string)` - This function returns a `HTTPSender` instance similar to the above function however will set up the `HTTPSender` to add a header to the HTTP request using the `httpHeaderSecretName` as both the header key  and the key to search for in the secret provider at `secretPath` leveraging secure storage of secrets. 
-This `HTTPSender` instance is used to access the following functions that will use the required url and optional mime type and persistOnError:
-  
-  - `HTTPPost` - This function receives either a `string`,`[]byte`, or `json.Marshaler` type from the previous function in the pipeline and posts it to the configured endpoint. If no previous function exists, then the event that triggered the pipeline, marshaled to json, will be used. Currently, only unauthenticated endpoints are supported. Authenticated endpoints will be supported in the future. If the post fails and `persistOnError`is `true` and `Store and Forward` is enabled, the data will be stored for later retry. See [Store and Forward](#store-and-forward) for more details
-- `NewMQTTSecretSender(mqttConfig MQTTSecretConfig, persistOnError bool)` - This function returns a `MQTTSecretSender` instance intialized with the options specfied in the `MQTTSecretConfig`.
-```golang
-type MQTTSecretConfig struct {
-    // BrokerAddress should be set to the complete broker address i.e. mqtts://mosquitto:8883/mybroker
-    BrokerAddress string
-    // ClientId to connect with the broker with.
-    ClientId string
-    // The name of the path in secret provider to retrieve your secrets
-    SecretPath string
-    // AutoReconnect indicated whether or not to retry connection if disconnected
-    AutoReconnect bool
-    // Topic that you wish to publish to
-    Topic string
-    // QoS for MQTT Connection
-    QoS byte
-    // Retain setting for MQTT Connection
-    Retain bool
-    // SkipCertVerify
-    SkipCertVerify bool
-    // AuthMode indicates what to use when connecting to the broker. Options are "none", "cacert" , "usernamepassword", "clientcert".
-    // If a CA Cert exists in the SecretPath then it will be used for all modes except "none". 
-    AuthMode string
-}
-```
-Secrets in the secret provider may be located at any path however they must have the follow keys at the specified `SecretPath`. What `AuthMode` you choose depends on what values are used. For example, if "none" is specified as auth mode all keys will be ignored. Similarily, if `AuthMode` is set to "clientcert" username and password will be ignored.
-  `username` - username to connect to the broker
-  `password` - password used to connect to the broker
-  `clientkey`- client private key in PEM format
-  `clientcert` - client cert in PEM format
-  `cacert` - ca cert in PEM format
-
-- **DEPRECATED**`NewMQTTSender(logging logger.LoggingClient, addr models.Addressable, keyCertPair *KeyCertPair, mqttConfig MqttConfig, persistOnError bool)` - This function returns a `MQTTSender` instance initialized with the passed in MQTT configuration . This `MQTTSender` instance is used to access the following  function that will use the specified MQTT configuration
-  
-  - `KeyCertPair` - This structure holds the Key and Certificate information for when using secure **TLS** connection to the broker. Can be `nil` if not using secure **TLS** connection. 
-  
-  - `MqttConfig` - This structure holds addition MQTT configuration settings. 
-  
-    ```
-    	Qos            byte
-    	Retain         bool
-    	AutoReconnect  bool
-    	SkipCertVerify bool
-    	User           string
-    	Password       string
-    ```
-  
-    The `GO` complier will default these to `0`, `false` and `""`, so you only need to set the fields that your usage requires that differ from the default.
-  
-  - `MQTTSend` - This function receives either a `string`,`[]byte`, or `json.Marshaler` type from the previous function in the pipeline and sends it to the specified MQTT broker. If no previous function exists, then the event that triggered the pipeline, marshaled to json, will be used. If the send fails and `persistOnError`is `true` and `Store and Forward` is enabled, the data will be stored for later retry. See [Store and Forward](#store-and-forward) for more details
-
-### Output Functions
-
-There is one output function included in the SDK that can be added to your pipeline. 
-
-- NewOutput() - This function returns a `Output` instance that is used to access the following output function: 
-  - `SetOutput` - This function receives either a `string`,`[]byte`, or `json.Marshaler` type from the previous function in the pipeline and sets it as the output data for the pipeline to return to the configured trigger. If configured to use message bus, the data will be published to the message bus as determined by the `MessageBus` and `Binding` configuration. If configured to use HTTP trigger the data is returned as the HTTP response. Note that calling Complete() from the Context API in a custom function can be used in place of adding this function to your pipeline
-
-## Configuration
-
-Similar to other EdgeX services, configuration is first determined by the `configuration.toml` file in the `/res` folder. If `-r` is passed to the application on startup, the SDK will leverage the provided registry (i.e Consul) to push configuration from the file into the registry and monitor configuration from there. You will find the configuration under the `edgex/appservices/1.0/` key. There are two primary sections in the `configuration.toml` file that will need to be set that are specific to the AppFunctionsSDK. 
-  1) `[Binding]` - This specifies the [trigger](#triggers) type and associated data required to configure a trigger. 
-
-  ```toml
-  [Binding]
-  Type=""
-  SubscribeTopic=""
-  PublishTopic=""
-  ```
-  2) `[ApplicationSettings]` - Is used for custom application settings and is accessed via the ApplicationSettings() API. The ApplicationSettings API returns a `map[string] string` containing the contents on the ApplicationSetting section of the `configuration.toml` file.
- ```toml
- [ApplicationSettings]
- ApplicationName = "My Application Service"
- ```
-
-## Error Handling
- - Each transform returns a `true` or `false` as part of the return signature. This is called the `continuePipeline` flag and indicates whether the SDK should continue calling successive transforms in the pipeline.
- - `return false, nil` will stop the pipeline and stop processing the event. This is useful for example when filtering on values and nothing matches the criteria you've filtered on. 
- - `return false, error`, will stop the pipeline as well and the SDK will log the errorString you have returned.
- - Returning `true` tells the SDK to continue, and will call the next function in the pipeline with your result.
- - The SDK will return control back to main when receiving a SIGTERM/SIGINT event to allow for custom clean up.
-
-
-## Advanced Topics
-
-The following items discuss topics that are a bit beyond the basic use cases of the Application Functions SDK when interacting with EdgeX.
-
-### Configurable Functions Pipeline
-
-This SDK provides the capability to define the functions pipeline via configuration rather than code using the **app-service-configurable** application service. See **app-service-configurable** [README](https://github.com/edgexfoundry/app-service-configurable/blob/master/README.md) for more details.
-
-### Using The Webserver
-
-It is not uncommon to require your own API endpoints when building an app service. Rather than spin up your own webserver inside of your app (alongside the already existing running webserver), we've exposed a method that allows you add your own routes to the existing webserver. A few routes are reserved and cannot be used:
-- /api/version
-- /api/v1/ping
-- /api/v1/metrics
-- /api/v1/config
-- /api/v1/trigger
-To add your own route, use the `AddRoute(route string, handler func(nethttp.ResponseWriter, *nethttp.Request), methods ...string) error` function provided on the sdk. Here's an example:
-```golang
-edgexSdk.AddRoute("/myroute", func(writer http.ResponseWriter, req *http.Request) {
-    context := req.Context().Value(appsdk.SDKKey).(*appsdk.AppFunctionsSDK) 
-		context.LoggingClient.Info("TEST") // alternative to edgexSdk.LoggingClient.Info("TEST")
-		writer.Header().Set("Content-Type", "text/plain")
-		writer.Write([]byte("hello"))
-		writer.WriteHeader(200)
-}, "GET")
-```
-Under the hood, this simply adds the provided route, handler, and method to the gorilla `mux.Router` we use in the SDK. For more information you can check out the github repo [here](https://github.com/gorilla/mux). 
-You can access the resources such as the logging client by accessing the context as shown above -- this is useful for when your routes might not be defined in your main.go where you have access to the `edgexSdk` instance.
-
-### Target Type
-
-The target type is the object type of the incoming data that is sent to the first function in the function pipeline. By default this is an EdgeX `Event` since typical usage is receiving `events` from Core Data via Message Bus. 
-
-For other usages where the data is not `events` coming from Core Data, the `TargetType` of the accepted incoming data can be set when the SDK instance is created. 
-There are scenarios where the incoming data is not an EdgeX `Event`. One example scenario is 2 application services are chained via the Message Bus. The output of the first service back to the Messages Bus is inference data from analyzing the original input `Event`data.  The second service needs to be able to let the SDK know the target type of the input data it is expecting.
-
-For usages where the incoming data is not `events`, the `TargetType` of the excepted incoming data can the set when the SDK instance is created. 
-
-Example:
-
-```
-type Person struct {
-    FirstName string `json:"first_name"`
-    LastName  string `json:"last_name"`
-}
-
-edgexSdk := &appsdk.AppFunctionsSDK {
-	ServiceKey: serviceKey, 
-	TargetType: &Person{},
-}
-```
-
-Note that `TargetType` must be set to a pointer to an instance of your target type such as `&Person{}` . The first function in your function pipeline will be passed an instance of your target type, not a pointer to it. In the example above the first function in the pipeline would start something like:
-
-```
-func MyPersonFunction(edgexcontext *appcontext.Context, params ...interface{}) (bool, interface{}) {
-
-	edgexcontext.LoggingClient.Debug("MyPersonFunction")
-
-	if len(params) < 1 {
-		// We didn't receive a result
-		return false, nil
-	}
-
-	person, ok := params[0].(Person)
-	if !ok {
-        return false, errors.New("type received is not a Person")
-	}
-	
-	....
-```
-
-The SDK supports unmarshaling JSON or CBOR encoded data into an instance of the target type. If your incoming data is not JSON or CBOR encoded, you then need to set the `TargetType` to  `&[]byte`.
-
-If the target type is set to `&[]byte` the incoming data will not be unmarshaled.  The content type, if set, will be passed as the second parameter to the first function in your pipeline.  Your first function will be responsible for decoding the data or not.
-
-### Command Line Options
-
-The following command line options are available
-
-```
-  -c=<path>
-  --confdir=<path>
-        Specify an alternate configuration directory.
-  -p=<profile>
-  --profile=<profile>
-        Specify a profile other than default.
-  -r    
-  --registry
-        Indicates the service should use the registry.
-  -o    
-  -overwrite
-        Overwrite configuration in the Registry with local values.
-  -s    
-  -skipVersionCheck
-        Indicates the service should skip the Core Service's version compatibility check.
-  -sk
-  --serviceKey                
-        Overrides the service key used with Registry and/or Configuration Providers. 
-        If the name provided contains the text `<profile>`, this text will be replaced with 
-        the name of the profile used..
-```
-
-Examples:
-
-```
-simple-filter-xml -r -c=./res -p=http-export
-```
-
-or
-
-```
-simple-filter-xml --registry --confdir=./res --profile=mqtt-export
-```
-
-### Environment Variable Overrides
-
-All the configuration settings from the configuration.toml file can be overridden by environment variables.  
-
-The environment variable names have the following format:
-
-```
-<TOML KEY>
-<TOML SECTION>_<TOML KEY>
-<TOML SECTION>_<TOML SUB-SECTION>_<TOML KEY>
-```
-
-> *Note: With the Geneva release CamelCased environment variable names are deprecated. Instead use all upper case environment variable names as in the example below.*
-
-Examples:
-
-```
-TOML   : FailLimit = 30
-ENVVAR : FAILLIMIT=100
-
-TOML   : [Logging]
-		 EnableRemote = false
-ENVVAR : LOGGING.ENABLEREMOTE=true
-
-TOML   : [Clients]
-  			[Clients.CoreData]
-  			Host = 'localhost'
-ENVVAR : CLIENTS_COREDATA_HOST=edgex-core-data
-```
-
-#### EDGEX_SERVICE_KEY
-
-This environment variable overrides the service key, used with Registry and/or Configuration Provider.
-
-If the name provided contains the text `<profile>` , this text will be replaced with the name of the profile used.
-
-Example:
-
-```
-EDGEX_SERVICE_KEY=AppService-<profile>-mycloud
-and profile used is http-export 
-then the service name will be:
-
-   AppService-http-export-mycloud
-```
-
-#### edgex_registry
-
-**[Deprecated]** This environment variable overrides the Registry connection information and occurs every time the application service starts. The value is in the format of a URL.
-
-> *Note: This environment variable override has been deprecated in the Geneva Release. Instead, use configuration overrides of **REGISTRY_PROTOCOL** and/or **REGISTRY_HOST** and/or **REGISTRY_PORT***
-
-```
-edgex_registry=consul://edgex-core-consul:8500
-
-This sets the Registry information fields as follows:
-    Type: consul
-    Host: edgex-core-consul
-    Port: 8500
-```
-
-#### edgex_service
-
-**[Deprecated]** This environment variable overrides the Service connection information and occurs every time the application service starts. The value is in the format of a URL.
-
-> *Note: This environment variable override has been deprecated in the Geneva Release. Instead, use configuration overrides of **SERVICE_PROTOCOL** and/or **SERVICE_HOST** and/or **SERVICE_PORT***
-
-```
-edgex_service=http://192.168.1.2:4903
-
-This sets the Service information fields as follows:
-    Protocol: http
-    Host: 192.168.1.2
-    Port: 4903
-```
-
-#### edgex_profile / EDGEX_PROFILE
-
-This environment variable overrides the command line `profile` argument. It will replace the current value passed via the `-p` or `--profile`, if one exists. If not specified it will add the `--profile` argument. This is useful when running the service via docker-compose.
-
-> *Note: The lower case version has been deprecated* in the Geneva release. Instead use upper case version **EDGEX_PROFILE**
-
-Using docker-compose:
-
-```
-  app-service-configurable-rules:
-    image: edgexfoundry/docker-app-service-configurable:1.1.0
-    environment: 
-      - EDGEX_PROFILE : "rules-engine"
-    ports:
-      - "48095:48095"
-    container_name: edgex-app-service-configurable
-    hostname: edgex-app-service-configurable
-    networks:
-      edgex-network:
-        aliases:
-          - edgex-app-service-configurable
-    depends_on:
-      - data
-      - command
-```
-
-This sets the `--profile=docker-rules-engine` command line argument so that the application service uses the `docker-rules-engine` configuration profile which resides at `/res/docker-rules-engine/configuration.toml`
-
-> *Note that Application Services no longer use docker profiles. They use Environment Overrides in the docker compose file to make the necessary changes to the configuration for running in Docker. See the **Environment Variable Overrides For Docker** section in [App Service Configurable's README](https://github.com/edgexfoundry/app-service-configurable/blob/master/README.md#environment-variable-overrides-for-docker)* for more details and an example. 
-
-### Store and Forward
-
-The Store and Forward capability allows for export functions to persist data on failure and for the export of the data to be retried at a later time. 
-
-> *Note: The order the data exported via this retry mechanism is not guaranteed to be the same order in which the data was initial received from Core Data*
-
-#### Configuration
-
-Two sections of configuration have been added for Store and Forward.
-
-`Writable.StoreAndForward` allows enabling, setting the interval between retries and the max number of retries. If running with Registry, these setting can be changed on the fly without having to restart the service.
-
-```toml
-  [Writable.StoreAndForward]
-    Enabled = false
-    RetryInterval = '5m'
-    MaxRetryCount = 10
-```
-
-> *Note: RetryInterval should be at least 1 second (eg. '1s') or greater. If a value less than 1 second is specified, 1 second will be used.*
-
-> *Note: Endless retries will occur when MaxRetryCount is set to 0.*
-
-> *Note: If MaxRetryCount is set to less than 0, a default of 1 retry will be used.*
-
-Database describes which database type to use, `mongodb` or `redisdb`, and the information required to connect to the database. This section is required if Store and Forward is enabled, otherwise it is currently optional.
-
-```toml
-[Database]
-Type = "mongodb"
-Host = "localhost"
-Port = 27017
-Timeout = '5s'
-Username = ""
-Password = ""
-```
-
-#### How it works
-
-When an export function encounters an error sending data it can call `SetRetryData(payload []byte)` on the Context. This will store the data for later retry. If the application service is stop and then restarted while stored data hasn't been successfully exported, the export retry will resume once the service is up and running again.
-
-> *Note: It is important that export functions return an error and stop pipeline execution* after the call to `SetRetryData`. See [HTTPPost](https://github.com/edgexfoundry/app-functions-sdk-go/blob/master/pkg/transforms/http.go) function in SDK as an example
-
-When the `RetryInterval` expires, the function pipeline will be re-executed starting with the export function that saved the data. The saved data will be passed to the export function which can then attempt to resend the data. 
-
-> *NOTE: The export function will receive the data as it was stored, so it is important that any transformation of the data occur in functions prior to the export function. The export function should only export the data that it receives.*
-
-One of three out comes can occur after the export retried has completed. 
-
-1. Export retry was successful
-
-   In this case the stored data is removed from the database and the execution of the pipeline functions after the export function, if any, continues. 
-
-2. Export retry fails and retry count `has not been` exceeded
-
-   In this case the store data is updated in the database with the incremented retry count
-
-3. Export retry fails and retry count `has been` exceeded
-
-   In this case the store data is removed from the database and never retried again.
-
-> *NOTE: Changing Writable.Pipeline.ExecutionOrder will invalidate all currently stored data and result in it all being removed from the database on the next retry.* This is because the position of the export function can no longer be guaranteed and no way to ensure it is properly executed on the retry.
-
-### Secrets
-
-#### Configuration
-
-All instances of App Services share the same database and database credentials. However, there are secrets for each App Service that are exclusive to the instance running. As a result, two separate configuration for secret store clients are used to manage shared and exclusive application service secrets.
-
-The GetSecrets() and StoreSecrets() calls  use the exclusive secret store client to manage application secrets.
-
-An example of configuration settings for each secret store client is below:
-
-```toml
-# Shared Secret Store
-[SecretStore]
-    Host = 'localhost'
-    Port = 8200
-    Path = '/v1/secret/edgex/appservice/'
-    Protocol = 'https'
-    RootCaCertPath = '/tmp/edgex/secrets/ca/ca.pem'
-    ServerName = 'edgex-vault'
-    TokenFile = '/tmp/edgex/secrets/edgex-appservice/secrets-token.json'
-    # Number of attempts to retry retrieving secrets before failing to start the service.
-    AdditionalRetryAttempts = 10
-    # Amount of time to wait before attempting another retry
-    RetryWaitPeriod = "1s"
-
-	[SecretStore.Authentication]
-		AuthType = 'X-Vault-Token'	
-
-# Exclusive Secret Store
-[SecretStoreExclusive]
-    Host = 'localhost'
-    Port = 8200
-    Path = '/v1/secret/edgex/<app service key>/'
-    Protocol = 'https'
-    ServerName = 'edgex-vault'
-    TokenFile = '/tmp/edgex/secrets/<app service key>/secrets-token.json'
-    # Number of attempts to retry retrieving secrets before failing to start the service.
-    AdditionalRetryAttempts = 10
-    # Amount of time to wait before attempting another retry
-    RetryWaitPeriod = "1s"
-
-    [SecretStoreExclusive.Authentication]
-    	AuthType = 'X-Vault-Token'
-```
-
-#### Storing Secrets
-
-##### Secure Mode
-
-When running an application service in secure mode, secrets can be stored in the secret store (Vault) by making an HTTP `POST` call to the secrets API route in the application service, `http://[host]:[port]/api/v1/secrets`. The secrets are stored and retrieved from the secret store based on values in the *SecretStoreExclusive* section of the configuration file. Once a secret is stored, only the service that added the secret will be able to retrieve it.  For secret retrieval see [Getting Secrets](#getting-secrets).
-
-An example of the message body JSON is below.  
-
-```json
-{
-  "path" : "/MyPath",
-  "secrets" : [
-    {
-      "key" : "MySecretKey",
-      "value" : "MySecretValue"
-    }
-  ]
-}
-```
-
-`NOTE: path specifies the type or location of the secrets to store. It is appended to the base path from the SecretStoreExclusive configuration. An empty path is a valid configuration for a secret's location.`
-
-##### Insecure Mode
-
-When running in insecure mode, the secrets are stored and retrieved from the *Writable.InsecureSecrets* section of the service's configuration toml file. Insecure secrets and their paths can be configured as below.
-
-```toml
-   [Writable.InsecureSecrets]    
-      [Writable.InsecureSecrets.AWS]
-        Path = 'aws'
-        [Writable.InsecureSecrets.AWS.Secrets]
-          username = 'aws-user'
-          password = 'aws-pw'
-      
-      [Writable.InsecureSecrets.MongoDB]
-        Path = ''
-        [Writable.InsecureSecrets.MongoDB.Secrets]
-          username = 'mongo-user'
-          password = 'mongo-pw'
-```
-
-`NOTE: An empty path is a valid configuration for a secret's location  `
-
-#### Getting Secrets
-
-Application Services can retrieve their secrets from the underlying secret store using the [GetSecrets()](#.GetSecrets()) API in the SDK. 
-
-If in secure mode, the secrets are retrieved from the secret store based on the *SecretStoreExclusive* configuration values. 
-
-If running in insecure mode, the secrets are retrieved from the *Writable.InsecureSecrets* configuration.
->>>>>>> 85cb718c
+Please see the [edgex-go README](https://github.com/edgexfoundry/edgex-go/blob/master/README.md).